# WhatsApp Group Assistant Bot

A WhatsApp bot that can participate in group conversations, powered by AI. The bot monitors group messages and responds when mentioned.

## Features

- Automated group chat responses when mentioned
- Message history tracking and summarization
- Knowledge base integration for informed responses
- Support for various message types (text, media, links, etc.)
- Group management capabilities

## Prerequisites

- Docker and Docker Compose
- Python 3.12+
- PostgreSQL with pgvector extension
- Voyage AI API key
- WhatsApp account for the bot

## Setup

1. Clone the repository

2. Copy the example environment file and update it with your credentials:

```bash
cp src/.env.example src/.env
```

The `src/.env.example` file lists all required variables.

3. Start the services:
```bash
docker-compose up -d
```

4. Initialize the WhatsApp connection by scanning the QR code through the WhatsApp web interface.

<<<<<<< HEAD
## Usage

Mention the bot in a group message and include the word `bot` followed by a command. For example:

```text
@<your number> bot summarize
```
=======
Managed groups are flagged in the database. Only those groups will receive bot responses. 
1. Mark a WhatsApp group as managed in the database using `UPDATE "group" SET managed = true WHERE group_jid = '<jid>';`.

To trigger a reply you must mention the bot's phone number **and** include the word `bot` in the message.
 Once triggered you can ask for conversation summaries or query the knowledge base with commands such as `bot summarize` or `bot how do we ...`.

2. Mention the bot's phone number **and** include the word `bot` to activate it, for example:

   ```text
   @<bot-number> bot summarize
   ```

3. The bot can summarize the last 24 hours of chat or answer knowledge base questions when triggered.
=======
5. Restart web-server service to get the groups from the number 

>>>>>>> c157b582
## Developing

* install uv tools `uv sync --all-extras --active`
* run ruff (Python linter and code formatter) `ruff check` and `ruff format`
* check for types usage `pyright`
* create Alembic migrations on the host machine and commit them to the repo
## Testing

Install dev dependencies and run the test suite after starting the supporting services:
```bash
uv sync --all-extras --dev
docker-compose up -d
pytest
```

Tests require the environment variables described in the Setup section. To generate coverage reports use:
```bash
uv run coverage run --source=pytest_evals -m pytest
uv run coverage xml
```


## Architecture

The project consists of several key components:

- FastAPI backend for webhook handling
- WhatsApp Web API client for message interaction
- PostgreSQL database with vector storage for knowledge base
- AI-powered message processing and response generation

## Key Files

- Main application: `app/main.py`
- WhatsApp client: `src/whatsapp/client.py`
- Message handler: `src/handler/__init__.py`
- Database models: `src/models/`

## Calendar Export

Events stored in the database can be exported to an iCalendar file. You can run
the standalone script:

```bash
python -m app.cal_service
```

This writes `calendar.ics` in the current directory. When the FastAPI server is
running, the same content is available at `http://localhost:5001/calendar.ics`.

## Contributing

1. Fork the repository
2. Create a feature branch
3. Submit a pull request

## License

See [LICENSE](LICENSE) for more details.<|MERGE_RESOLUTION|>--- conflicted
+++ resolved
@@ -37,15 +37,14 @@
 
 4. Initialize the WhatsApp connection by scanning the QR code through the WhatsApp web interface.
 
-<<<<<<< HEAD
-## Usage
+
 
 Mention the bot in a group message and include the word `bot` followed by a command. For example:
 
 ```text
 @<your number> bot summarize
 ```
-=======
+
 Managed groups are flagged in the database. Only those groups will receive bot responses. 
 1. Mark a WhatsApp group as managed in the database using `UPDATE "group" SET managed = true WHERE group_jid = '<jid>';`.
 
@@ -59,10 +58,10 @@
    ```
 
 3. The bot can summarize the last 24 hours of chat or answer knowledge base questions when triggered.
-=======
+
 5. Restart web-server service to get the groups from the number 
 
->>>>>>> c157b582
+
 ## Developing
 
 * install uv tools `uv sync --all-extras --active`
