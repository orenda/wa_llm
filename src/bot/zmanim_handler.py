"""Utilities for parsing and answering zmanim queries."""

from __future__ import annotations

import re
from datetime import date, datetime
from functools import lru_cache

import logging
from config import LOCATION_CONFIG

try:
<<<<<<< HEAD
    from hdate import HDate, Location as HLocation, Zmanim as HZmanim
=======
    from hdate import HDate, Location as HLocation
>>>>>>> 9999ee5b
    from hdate.hebrew_date_formatter import HebrewDateFormatter
except Exception:  # pragma: no cover - library optional in tests
    HDate = None
    HLocation = None
    HZmanim = None
    HebrewDateFormatter = None


WEEKDAYS = [
    "יום שני",
    "יום שלישי",
    "יום רביעי",
    "יום חמישי",
    "יום שישי",
    "יום שבת",
    "יום ראשון",
]
HEBREW_MONTHS = {
    1: "ניסן",
    2: "אייר",
    3: "סיוון",
    4: "תמוז",
    5: "אב",
    6: "אלול",
    7: "תשרי",
    8: "חשוון",
    9: "כסלו",
    10: "טבת",
    11: "שבט",
    12: "אדר א׳",
    13: "אדר ב׳",
}


# ---------------------------------------------------------------------------
# Calculation helpers
# ---------------------------------------------------------------------------


<<<<<<< HEAD
=======

>>>>>>> 9999ee5b

@lru_cache(maxsize=4)
def get_daily_zmanim(target_date: date) -> dict:
    """Return a dictionary of calculated zmanim for the given date."""
<<<<<<< HEAD
    if not (HZmanim and HLocation):
        logging.warning("hdate library not available")
        raise RuntimeError("zmanim data unavailable")

    loc = HLocation(
        LOCATION_CONFIG["name"],
        LOCATION_CONFIG["latitude"],
        LOCATION_CONFIG["longitude"],
        LOCATION_CONFIG["timezone"],
    )
    z = HZmanim(target_date, location=loc)
    data = z.zmanim
=======
    tz = LOCATION_CONFIG["timezone"]

    def _sun_time(sunrise: bool) -> datetime:
        n = target_date.timetuple().tm_yday
        lng_hour = LOCATION_CONFIG["longitude"] / 15.0
        t = n + ((6 - lng_hour) / 24 if sunrise else (18 - lng_hour) / 24)
        m = (0.9856 * t) - 3.289
        L = m + 1.916 * sin(radians(m)) + 0.020 * sin(radians(2 * m)) + 282.634
        L %= 360
        RA = degrees(atan(0.91764 * tan(radians(L))))
        RA %= 360
        Lquadrant = floor(L / 90) * 90
        RAquadrant = floor(RA / 90) * 90
        RA += Lquadrant - RAquadrant
        RA /= 15
        sin_dec = 0.39782 * sin(radians(L))
        cos_dec = cos(asin(sin_dec))
        cos_h = (cos(radians(90.833)) - (sin_dec * sin(radians(LOCATION_CONFIG["latitude"])))) / (
            cos_dec * cos(radians(LOCATION_CONFIG["latitude"]))
        )
        if cos_h > 1 or cos_h < -1:
            raise ValueError("Sun never rises or sets on this date at this location")
        H = 360 - degrees(acos(cos_h)) if sunrise else degrees(acos(cos_h))
        H /= 15
        T = H + RA - (0.06571 * t) - 6.622
        UT = (T - lng_hour) % 24
        hour = int(UT)
        minute = int((UT - hour) * 60)
        second = int((((UT - hour) * 60) - minute) * 60)
        dt_utc = datetime.combine(target_date, time(hour, minute, second, tzinfo=timezone.utc))
        return dt_utc.astimezone(ZoneInfo(tz))

    sunrise = _sun_time(True)
    sunset = _sun_time(False)

    dawn = sunrise - timedelta(minutes=72)
    nightfall = sunset + timedelta(minutes=18)
    hour_ma = (nightfall - dawn) / 12
    hour_gra = (sunset - sunrise) / 12
>>>>>>> 9999ee5b

    return {
        "alot_hashachar": data["alot_hashachar"].local,
        "netz_hachama": data["netz_hachama"].local,
        "sof_zman_shema_ma": data["sof_zman_shema_mga"].local,
        "sof_zman_shema_gra": data["sof_zman_shema_gra"].local,
        "sof_zman_tefila_ma": data["sof_zman_tfilla_mga"].local,
        "sof_zman_tefila_gra": data["sof_zman_tfilla_gra"].local,
        "chatzot": data["chatzot_hayom"].local,
        "mincha_gedola": data["mincha_gedola"].local,
        "plag_hamincha": data["plag_hamincha"].local,
        "shkiat_hachama": data["shkia"].local,
        "tzet_hakochavim_18": data["tset_hakohavim"].local,
        "tzet_hakochavim_rt": data["tset_hakohavim_rabeinu_tam"].local,
    }


# ---------------------------------------------------------------------------
# Formatting
# ---------------------------------------------------------------------------


def _hebrew_date(target_date: date) -> tuple[str, str]:
    """Return weekday and hebrew date strings."""
    if HDate and HebrewDateFormatter and HLocation:
        loc = HLocation(
            LOCATION_CONFIG["name"],
            LOCATION_CONFIG["latitude"],
            LOCATION_CONFIG["longitude"],
            LOCATION_CONFIG["timezone"],
        )
        hd = HDate(target_date, location=loc)
        formatter = HebrewDateFormatter(locale="he")
        hebrew = formatter.format(hd)  # type: ignore[attr-defined]
        weekday = formatter.format_weekday(hd.weekday())  # type: ignore[attr-defined]
    else:  # pragma: no cover - simplified fallback
        weekday = [
            "ראשון",
            "שני",
            "שלישי",
            "רביעי",
            "חמישי",
            "שישי",
            "שבת",
        ][target_date.weekday()]
        hebrew = target_date.strftime("%d/%m/%Y")
    return weekday, hebrew


def get_hebrew_date_string(target_date: date) -> str:
    """Return formatted Hebrew date header string."""
    weekday, hebrew = _hebrew_date(target_date)
    greg = target_date.strftime("%d %B %Y")
    return f"📅 יום {weekday}, {hebrew} ({greg})"


# ---------------------------------------------------------------------------
# Regex Parsing
# ---------------------------------------------------------------------------

ZMAN_KEYWORDS = {
    "alot_hashachar": r"עלות",
    "netz_hachama": r"הנץ|זריחה",
    "sof_zman_shema": r"שמע",
    "sof_zman_tefila": r"תפילה",
    "chatzot": r"חצות",
    "mincha_gedola": r"מנחה גדולה",
    "plag_hamincha": r"פלג",
    "shkiat_hachama": r"שקיעה",
    "tzet_hakochavim": r"צאת הכוכבים",
    "all": r"זמני היום|כל הזמנים|זמנים",
}

TOMORROW_RE = re.compile(r"\bמחר\b")


def parse_zmanim_query(message_text: str) -> dict | None:
    """Detect if the message is requesting zmanim information."""
    text = message_text.strip()
    target = "tomorrow" if TOMORROW_RE.search(text) else "today"

    if re.search(ZMAN_KEYWORDS["all"], text):
        return {"type": "all", "target": target}

    for key, pattern in ZMAN_KEYWORDS.items():
        if key == "all":
            continue
        if re.search(pattern, text):
            return {"type": "specific", "zman": key, "target": target}

    return None


# ---------------------------------------------------------------------------
# Response Formatting
# ---------------------------------------------------------------------------


def _format_time(dt: datetime) -> str:
    return dt.strftime("%H:%M")


def format_zmanim_response(
    zmanim_data: dict, hebrew_date_str: str, query_type: str, zman: str | None = None
) -> str:
    """Create a WhatsApp-ready Hebrew string from zmanim data."""
    if query_type == "specific" and zman:
        label_map = {
            "alot_hashachar": "🌅 עלות השחר",
            "netz_hachama": "☀️ הנץ החמה",
            "sof_zman_shema": "📖 סוף זמן קש",
            "sof_zman_tefila": "🙏 סוף זמן תפילה",
            "chatzot": "🕛 חצות היום",
            "mincha_gedola": "🌇 מנחה גדולה",
            "plag_hamincha": "🌇 פלג המנחה",
            "shkiat_hachama": "🌆 שקיעת החמה",
            "tzet_hakochavim": "🌃 צאת הכוכבים",
        }
        time_key = {
            "sof_zman_shema": "sof_zman_shema_gra",
            "sof_zman_tefila": "sof_zman_tefila_gra",
            "tzet_hakochavim": "tzet_hakochavim_18",
        }.get(zman, zman)
        val = zmanim_data.get(time_key)
        if not val:
            return ""
        return f"{hebrew_date_str}\n\n{label_map.get(zman, zman)} בלוד: {_format_time(val)}"

    # full list
    lines = [
        hebrew_date_str,
        "",
        "*זמני היום ההלכתיים ללוד:*",
        "",
        f"🌅 עלות השחר: {_format_time(zmanim_data['alot_hashachar'])}",
        f"☀️ הנץ החמה: {_format_time(zmanim_data['netz_hachama'])}",
        "",
        f'📖 סוף זמן ק"ש (מ"א): {_format_time(zmanim_data["sof_zman_shema_ma"])}',
        f'📖 סוף זמן ק"ש (גר"א): {_format_time(zmanim_data["sof_zman_shema_gra"])}',
        "",
        f'🙏 סוף זמן תפילה (מ"א): {_format_time(zmanim_data["sof_zman_tefila_ma"])}',
        f'🙏 סוף זמן תפילה (גר"א): {_format_time(zmanim_data["sof_zman_tefila_gra"])}',
        "",
        f"🕛 חצות היום: {_format_time(zmanim_data['chatzot'])}",
        "",
        f"🌇 מנחה גדולה: {_format_time(zmanim_data['mincha_gedola'])}",
        f"🌇 פלג המנחה: {_format_time(zmanim_data['plag_hamincha'])}",
        "",
        f"🌆 שקיעת החמה: {_format_time(zmanim_data['shkiat_hachama'])}",
        "",
        f"🌃 צאת הכוכבים (18 דק'): {_format_time(zmanim_data['tzet_hakochavim_18'])}",
        f'🌃 צאת הכוכבים (ר"ת): {_format_time(zmanim_data["tzet_hakochavim_rt"])}',
    ]
    return "\n".join(lines)<|MERGE_RESOLUTION|>--- conflicted
+++ resolved
@@ -10,11 +10,9 @@
 from config import LOCATION_CONFIG
 
 try:
-<<<<<<< HEAD
+
     from hdate import HDate, Location as HLocation, Zmanim as HZmanim
-=======
-    from hdate import HDate, Location as HLocation
->>>>>>> 9999ee5b
+
     from hdate.hebrew_date_formatter import HebrewDateFormatter
 except Exception:  # pragma: no cover - library optional in tests
     HDate = None
@@ -54,15 +52,11 @@
 # ---------------------------------------------------------------------------
 
 
-<<<<<<< HEAD
-=======
-
->>>>>>> 9999ee5b
 
 @lru_cache(maxsize=4)
 def get_daily_zmanim(target_date: date) -> dict:
     """Return a dictionary of calculated zmanim for the given date."""
-<<<<<<< HEAD
+
     if not (HZmanim and HLocation):
         logging.warning("hdate library not available")
         raise RuntimeError("zmanim data unavailable")
@@ -75,47 +69,6 @@
     )
     z = HZmanim(target_date, location=loc)
     data = z.zmanim
-=======
-    tz = LOCATION_CONFIG["timezone"]
-
-    def _sun_time(sunrise: bool) -> datetime:
-        n = target_date.timetuple().tm_yday
-        lng_hour = LOCATION_CONFIG["longitude"] / 15.0
-        t = n + ((6 - lng_hour) / 24 if sunrise else (18 - lng_hour) / 24)
-        m = (0.9856 * t) - 3.289
-        L = m + 1.916 * sin(radians(m)) + 0.020 * sin(radians(2 * m)) + 282.634
-        L %= 360
-        RA = degrees(atan(0.91764 * tan(radians(L))))
-        RA %= 360
-        Lquadrant = floor(L / 90) * 90
-        RAquadrant = floor(RA / 90) * 90
-        RA += Lquadrant - RAquadrant
-        RA /= 15
-        sin_dec = 0.39782 * sin(radians(L))
-        cos_dec = cos(asin(sin_dec))
-        cos_h = (cos(radians(90.833)) - (sin_dec * sin(radians(LOCATION_CONFIG["latitude"])))) / (
-            cos_dec * cos(radians(LOCATION_CONFIG["latitude"]))
-        )
-        if cos_h > 1 or cos_h < -1:
-            raise ValueError("Sun never rises or sets on this date at this location")
-        H = 360 - degrees(acos(cos_h)) if sunrise else degrees(acos(cos_h))
-        H /= 15
-        T = H + RA - (0.06571 * t) - 6.622
-        UT = (T - lng_hour) % 24
-        hour = int(UT)
-        minute = int((UT - hour) * 60)
-        second = int((((UT - hour) * 60) - minute) * 60)
-        dt_utc = datetime.combine(target_date, time(hour, minute, second, tzinfo=timezone.utc))
-        return dt_utc.astimezone(ZoneInfo(tz))
-
-    sunrise = _sun_time(True)
-    sunset = _sun_time(False)
-
-    dawn = sunrise - timedelta(minutes=72)
-    nightfall = sunset + timedelta(minutes=18)
-    hour_ma = (nightfall - dawn) / 12
-    hour_gra = (sunset - sunrise) / 12
->>>>>>> 9999ee5b
 
     return {
         "alot_hashachar": data["alot_hashachar"].local,
