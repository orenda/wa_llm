import logging
from datetime import date, timedelta

from sqlmodel.ext.asyncio.session import AsyncSession
from voyageai.client_async import AsyncClient

from handler.router import Router
from handler.whatsapp_group_link_spam import WhatsappGroupLinkSpamHandler
from bot.zmanim_handler import (
    parse_zmanim_query,
    get_daily_zmanim,
    get_hebrew_date_string,
    format_zmanim_response,
)
from models import (
    WhatsAppWebhookPayload,
)
from whatsapp import WhatsAppClient
from .base_handler import BaseHandler

logger = logging.getLogger(__name__)


class MessageHandler(BaseHandler):
    def __init__(
        self,
        session: AsyncSession,
        whatsapp: WhatsAppClient,
        embedding_client: AsyncClient,
    ):
        self.router = Router(session, whatsapp, embedding_client)
        self.whatsapp_group_link_spam = WhatsappGroupLinkSpamHandler(
            session, whatsapp, embedding_client
        )
        super().__init__(session, whatsapp, embedding_client)

    async def __call__(self, payload: WhatsAppWebhookPayload):
        message = await self.store_message(payload)
        # ignore messages that don't exist or don't have text
        if not message or not message.text:
            return

        if message.sender_jid.endswith("@lid"):
            logging.info(
                f"Received message from {message.sender_jid}: {payload.model_dump_json()}"
            )

        # ignore messages from unmanaged groups
        if message and message.group and not message.group.managed:
            return

<<<<<<< HEAD
        query = parse_zmanim_query(message.text)
        if query:
            target_date = date.today()
            if query.get("target") == "tomorrow":
                target_date += timedelta(days=1)
            zmanim = get_daily_zmanim(target_date)
            hebrew_date = get_hebrew_date_string(target_date)
            response = format_zmanim_response(
                zmanim, hebrew_date, query["type"], query.get("zman")
            )
            await self.send_message(message.chat_jid, response, message.message_id)
            return

        bot_jid = await self.whatsapp.get_my_jid()
        if message.has_mentioned(bot_jid) and "bot" in message.text.lower():
            await self.router(message)

        # Handle whatsapp links in group
        if "https://chat.whatsapp.com/" in message.text:
            await self.whatsapp_group_link_spam(message)
=======
        # Handle whatsapp links in group 
        if message.group and message.group.managed and message.group.notify_on_spam and "https://chat.whatsapp.com/" in message.text:
            await self.whatsapp_group_link_spam(message)
>>>>>>> 189ca451
<|MERGE_RESOLUTION|>--- conflicted
+++ resolved
@@ -40,16 +40,29 @@
         if not message or not message.text:
             return
 
+        bot_jid = await self.whatsapp.get_my_jid()
+
         if message.sender_jid.endswith("@lid"):
             logging.info(
                 f"Received message from {message.sender_jid}: {payload.model_dump_json()}"
             )
 
+        if message.has_mentioned(bot_jid) and "bot" in message.text.lower():
+            await self.router(message)
+
+        # Handle whatsapp links in managed groups with spam notification
+        if (
+            message.group
+            and message.group.managed
+            and message.group.notify_on_spam
+            and "https://chat.whatsapp.com/" in message.text
+        ):
+            await self.whatsapp_group_link_spam(message)
+
         # ignore messages from unmanaged groups
-        if message and message.group and not message.group.managed:
+        if message.group and not message.group.managed:
             return
 
-<<<<<<< HEAD
         query = parse_zmanim_query(message.text)
         if query:
             target_date = date.today()
@@ -62,16 +75,3 @@
             )
             await self.send_message(message.chat_jid, response, message.message_id)
             return
-
-        bot_jid = await self.whatsapp.get_my_jid()
-        if message.has_mentioned(bot_jid) and "bot" in message.text.lower():
-            await self.router(message)
-
-        # Handle whatsapp links in group
-        if "https://chat.whatsapp.com/" in message.text:
-            await self.whatsapp_group_link_spam(message)
-=======
-        # Handle whatsapp links in group 
-        if message.group and message.group.managed and message.group.notify_on_spam and "https://chat.whatsapp.com/" in message.text:
-            await self.whatsapp_group_link_spam(message)
->>>>>>> 189ca451
