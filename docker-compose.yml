services:
  postgres:
    extends:
      file: docker-compose.base.yml
      service: postgres

  whatsapp:
    extends:
      file: docker-compose.base.yml
      service: whatsapp
    environment:
      - WHATSAPP_WEBHOOK=http://web-server:5001/webhook

  web-server:
    build: .
    volumes:
      - ./src:/app/src
<<<<<<< HEAD
      - ./src/.env:/app/.env
=======
      - ./.env:/app/.env
>>>>>>> c157b582
      - ./migrations:/app/migrations
    ports:
      - "5001:5001"
    depends_on:
      - postgres
      - whatsapp
    environment:
      - DB_URI=postgresql+asyncpg://user:password@postgres:5432/webhook_db
      - WHATSAPP_HOST=http://whatsapp:3000

volumes:
  wa_llm_whatsapp:
    name: wa_llm_whatsapp
  wa_llm_postgres:
    name: wa_llm_postgres<|MERGE_RESOLUTION|>--- conflicted
+++ resolved
@@ -15,11 +15,7 @@
     build: .
     volumes:
       - ./src:/app/src
-<<<<<<< HEAD
-      - ./src/.env:/app/.env
-=======
       - ./.env:/app/.env
->>>>>>> c157b582
       - ./migrations:/app/migrations
     ports:
       - "5001:5001"
