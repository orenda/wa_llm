[project]
name = "wa-llm"
version = "0.1.0"
description = ""
requires-python = ">=3.12"
dependencies = [
    "pydantic>=2.6.1",
    "fastapi>=0.115.6",
    "uvicorn>=0.34.0",
    "pydantic-settings>=2.7.1",
    "sqlmodel>=0.0.22",
    "httpx>=0.28.1",
    "pydantic-ai>=0.0.21",
    "asyncpg>=0.30.0",
    "sqlalchemy[asyncio]>=2.0.37",
]
[tool.pyright.reportMissingTypeStubs]
sqlmodel = false

[dependency-groups]
dev = [
    "notebook>=7.3.2",
    "pandas>=2.2.3",
    "ruff>=0.8.6",
<<<<<<< HEAD
    "types-psycopg2>=2.9.21.20250121",
    "pytest>=8.0.0",
    "pytest-asyncio>=0.23.5",
    "pytest-cov>=4.1.0",
=======
>>>>>>> 02a7cb6f
]

[build-system]
requires = ["hatchling"]
build-backend = "hatchling.build"


[tool.coverage.report]
exclude_also = [
    "def __repr__",
    "raise AssertionError",
    "raise NotImplementedError",
    "if __name__ == .__main__.:",
    "if TYPE_CHECKING:",
    "class .*\\bProtocol\\):",
    "@(abc\\.)?abstractmethod",
    "pragma: no cover",
    "import *",
    "@dataclass",
    "@dataclasses.dataclass",
    "class .*\\(BaseModel\\):",
    "class .*\\(Enum\\):",
    "class .*\\(enum\\.Enum\\):",
    "class .*\\(pydantic\\.BaseModel\\):",
    # 1. Exclude an except clause of a specific form:
    "except ValueError:\\n\\s*assume\\(False\\)",
    # 2. Comments to turn coverage on and off:
    "no cover: start(?s:.)*?no cover: stop",
    # 3. A pragma comment that excludes an entire file:
    "\\A(?s:.*# pragma: exclude file.*)\\Z",
    "@pytest\\.fixture.*",
    "@pytest\\.mark.*",
]

omit = [
    "tests/*",
    "/tmp/*",
    "/private/*",
    "*/temporary/*"
]

[tool.pyright]
venvPath = "."
venv = ".venv"
typeCheckingMode = "basic"<|MERGE_RESOLUTION|>--- conflicted
+++ resolved
@@ -22,13 +22,9 @@
     "notebook>=7.3.2",
     "pandas>=2.2.3",
     "ruff>=0.8.6",
-<<<<<<< HEAD
-    "types-psycopg2>=2.9.21.20250121",
     "pytest>=8.0.0",
     "pytest-asyncio>=0.23.5",
     "pytest-cov>=4.1.0",
-=======
->>>>>>> 02a7cb6f
 ]
 
 [build-system]
